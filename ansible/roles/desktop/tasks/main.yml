---
- name: install desktop packages
  pacman:
    name:
      - sway
      - swaybg
      - xorg-server-xwayland
      - waybar
      - mako # notification daemon
      - kanshi # autorandr for wayland
      - grim # screenshots
      - slurp # region selector
      - wl-clipboard # clipboard manager
      - brightnessctl # brightness manager
      - wofi # rofi for wayland
      - swayidle
      - xdg-user-dirs
      - xdg-desktop-portal-wlr
    state: present

- name: install video packages
  pacman:
    name:
      - mesa
      - mesa-demos
      - lib32-virtualgl
      - vulkan-intel
      - lib32-vulkan-intel
      - intel-media-driver
      - libva-utils
    state: present

- name: install audio packages
  pacman:
    name:
      - pipewire
      - pipewire-pulse
      - pipewire-alsa
      - wireplumber
      - pavucontrol
      - pamixer
      - alsa-utils
    state: present

- name: install applications packages
  pacman:
    name:
      - imv # img visualizer
      - kitty # terminal emulator
      - evince # pdf viewer
      - evolution # mail client
      - gnome-keyring # evolution gnome keyring
      - seahorse # keyring manager
      - firefox
      - firefox-i18n-fr
      - flatpak # package manager
      - gimp # img editor
      - kolourpaint # img editor
      - shotwell # photo manager
      - libreoffice-still-fr # libreoffice suite fr
      - lollypop # music player
      - lxappearance # theme manager
      - mpv # video player
      - nemo # file manager
      - tumbler # thumbnailer
      - openvpn # vpn client
      - openconnect # globalprotect vpn client
      - playerctl # music player cli controller
      - rdesktop # remote desktop client
      - steam # games manager
      - transmission-gtk # torrent downloader
      - texlive-bin # latex
      - texlive-core # latex
      - texlive-latexextra # latex
      - texlive-fontsextra # latex
      - variety # random backgrounds
      - papirus-icon-theme # icon theme
      - gnome-themes-extra # gtk themes
<<<<<<< HEAD
      - x2goclient
=======
      #- x2goclient
>>>>>>> 20954180
      - youtube-dl
      - gopass # password manager
    state: present

- name: add missing gpg keys for aur
  become: no
  shell: gpg --recv --keyserver keyserver.ubuntu.com '{{item}}'
  loop:
    - F4B432D5D67990E3 # wob

  changed_when: false

- name: install aur packages
  become: no
  aur:
    skip_installed: true
    name:
      - adapta-gtk-theme #https://github.com/Alexays/Waybar/issues/515
      - equilux-theme
      - wdisplays-git # arandr for wayland
      - wf-recorder-git # screen recorder for wayland
      - grimshot-git # grim+slurp wrapper
      - waypipe # wayland ssh -X
      - wob # bars for wayland
      - connman-gtk # connman gtk gui
      #- gnome-ssh-askpass2 # ssh askpass gui
      - google-chrome
      - adb-sync-git # android dir sync
      - downgrade # package downgrader
      - lf # cli file manager
      - molotov # french tv wrapper
      - otf-font-awesome
      #- ttf-impallari-cabin-font # xelatex cv
      - pastel # color viewer
      - tiny-irc-client-git
      - starleaf-breeze
      - swappy # screenshot editor
      - senpai-irc # irc client for soju
      - rbenv # ruby env manager
      #- phockup # picture sorting tool

- name: test swaylock-fancy
  stat:
    path: /bin/swaylock-fancy
  register: swaylock

- name: clone swaylock-fancy
  git:
    repo: https://github.com/eoli3n/swaylock-fancy
    dest: /tmp/swaylock-fancy
  when: not swaylock.stat.exists

- name: install swaylock-fancy
  shell: make install
  args:
    chdir: /tmp/swaylock-fancy
  when: not swaylock.stat.exists<|MERGE_RESOLUTION|>--- conflicted
+++ resolved
@@ -76,11 +76,7 @@
       - variety # random backgrounds
       - papirus-icon-theme # icon theme
       - gnome-themes-extra # gtk themes
-<<<<<<< HEAD
-      - x2goclient
-=======
       #- x2goclient
->>>>>>> 20954180
       - youtube-dl
       - gopass # password manager
     state: present
