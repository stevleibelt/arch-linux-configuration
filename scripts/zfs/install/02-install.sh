#!/usr/bin/env bash
####
# Simple script to automate the steps from
#   https://wiki.archlinux.org/index.php/ZFS#Installation
####
# @since 2022-08-22
# @author:
#   eoli3n <https://eoli3n.eu.org/about/>
#   stev leibelt <artodeto@bazzline.net>
####

set -e

exec &> >(tee "install.log")

# Debug
if [[ "${1}" == "debug" ]]
then
    set -x
    debug=1
fi

function ask ()
{
    read -p "> ${1} " -r
    echo
}

function print ()
{
    echo -e "\n\033[1m> ${1}\033[0m\n"
    if [[ -n "${debug}" ]]
    then
      read -rp "press enter to continue"
    fi
}

function _main ()
{
  local PATH_TO_THIS_SCRIPT=$(cd `dirname ${0}` && pwd)

  local PATH_TO_THE_LOCAL_INSTALL_CONF="${PATH_TO_THIS_SCRIPT}/install.conf"
  local PATH_TO_THE_DIST_INSTALL_CONF="${PATH_TO_THIS_SCRIPT}/install.dist.conf"

  echo ":: bo sourcing configuration files "
  if [[ -f "${PATH_TO_THE_DIST_INSTALL_CONF}" ]];
  then
    echo "   Sourcing >>install.dist.conf<<."
    . "${PATH_TO_THE_DIST_INSTALL_CONF}"
  fi

  if [[ -f "${PATH_TO_THE_LOCAL_INSTALL_CONF}" ]];
  then
    echo "   Sourcing >>install.conf<<."
    . "${PATH_TO_THE_LOCAL_INSTALL_CONF}"
  fi
  #bo: sourcing install configuration files

  if [[ -z ${install_configuration_sourced+x} ]];
  then
    echo ":: No configuration file sourced."
    echo "   This is super bad, neither >>install.dist.conf<< nor >>install.conf<< exists."
    echo "   Please run >>01-configure.sh<<."

    exit 1
  fi
  echo ":: eo sourcing configuration files "

  echo ":: bo installing base packages"
  # Root dataset
  root_dataset=$(cat /tmp/root_dataset)

  # Sort mirrors
  print ":: Sort mirrors"
  systemctl start reflector

  # Install
  if grep -i -q amd < /proc/cpuinfo;
  then
    microcode_package='amd-ucode'
  else
    microcode_package='intel-ucode'
  fi

  print ":: Install Arch Linux"
  pacstrap /mnt           \
    base                  \
    base-devel            \
    bash-completion       \
    ${kernel}             \
    ${kernel}-headers     \
    linux-firmware        \
    ${microcode_package}  \
    efibootmgr            \
    vim                   \
    git                   \
    ansible
  echo ":: eo installing base packages"

  echo ":: bo creating etc files"
  # Generate fstab excluding ZFS entries
  print ":: Generate fstab excluding ZFS entries"
  genfstab -U /mnt | grep -v "${zpoolname}" | tr -s '\n' | sed 's/\/mnt//'  > /mnt/etc/fstab
   
  # Set hostname
  # Configure /etc/hosts
  print ":: Configure hosts file"
    cat > /mnt/etc/hosts <<EOF
  #<ip-address>	<hostname.domain.org>	<hostname>
  127.0.0.1	    localhost   	        ${hostname}
  ::1   		    localhost             ${hostname}
EOF

  # Prepare keymap
  echo "KEYMAP=${keymap}" > /mnt/etc/vconsole.conf

  # Prepare locales
  sed -i 's/#\('"${locale}"'.UTF-8\)/\1/' /mnt/etc/locale.gen
  echo 'LANG="'"${locale}"'.UTF-8"' > /mnt/etc/locale.conf
  echo ":: eo creating etc files"

  echo ":: bo initramfs"
  # Prepare initramfs
  print ":: Prepare initramfs"
  if lspci | grep -i 'VGA' | grep -q -i intel
  then
    modules="i915 intel_agp"
  else
    modules=""
  fi
  cat > /mnt/etc/mkinitcpio.conf <<EOF
MODULES=(${modules})
BINARIES=()
FILES=(/etc/zfs/${zpoolname}.key)
HOOKS=(base udev autodetect modconf block keyboard keymap zfs filesystems)
COMPRESSION="zstd"
EOF

  if [[ ${kernel} = "linux-lts" ]];
  then
    cat > /mnt/etc/mkinitcpio.d/linux-lts.preset <<"EOF"
ALL_config="/etc/mkinitcpio.conf"
ALL_kver="/boot/vmlinuz-linux-lts"
PRESETS=('default')
default_image="/boot/initramfs-linux-lts.img"
EOF
  else
    cat > /mnt/etc/mkinitcpio.d/linux.preset <<"EOF"
ALL_config="/etc/mkinitcpio.conf"
ALL_kver="/boot/vmlinuz-linux"
PRESETS=('default')
default_image="/boot/initramfs-linux.img"
EOF
  fi
  echo ":: eo initramfs"

  echo ":: bo copy zfs files"
  print ":: Copy ZFS files"
  cp /etc/hostid /mnt/etc/hostid
  cp /etc/zfs/zpool.cache /mnt/etc/zfs/zpool.cache
  cp /etc/zfs/${zpoolname}.key /mnt/etc/zfs

  ### Configure username
  if [[ -d /mnt/home/${user} ]];
  then
    ask ":: User exists, delete it? (y|N)"

    if [[ ${REPLY} =~ ^[Yy]$ ]];
    then
      arch-chroot /mnt /bin/bash -xe "userdel $user"
      rm -fr /mnt/home/$user
    fi
  fi
  echo ":: eo copy zfs files"

  echo ":: bo timedate configuration"
  timedatectl set-ntp true
  echo ":: eo timedate configuration"

  echo ":: bo chroot configuration"
  cat > /mnt/setup.sh <<EOF

  ### Reinit keyring
  # As keyring is initialized at boot, and copied to the install dir with pacstrap, and ntp is running
  # Time changed after keyring initialization, it leads to malfunction
  # Keyring needs to be reinitialised properly to be able to sign archzfs key.
  rm -Rf /etc/pacman.d/gnupg
  pacman-key --init
  pacman-key --populate archlinux
  pacman-key --recv-keys F75D9D76
  pacman-key --lsign-key F75D9D76
  pacman -S archlinux-keyring --noconfirm
  # https://wiki.archlinux.org/title/Unofficial_user_repositories#archzfs

  #### Check if an archzfs entries exists alreads in /etc/pacman.conf
  # We only want to add it once
  if ! grep -q 'archzfs' < /etc/pacman.conf;
  then
    cat >> /etc/pacman.conf <<"EOSF"
[archzfs]
# Origin Server - France
Server = http://archzfs.com/archzfs/x86_64
# Mirror - Germany
Server = http://mirror.sum7.eu/archlinux/archzfs/archzfs/x86_64
# Mirror - Germany
Server = https://mirror.biocrafting.net/archlinux/archzfs/archzfs/x86_64
# Mirror - India
Server = https://mirror.in.themindsmaze.com/archzfs/archzfs/x86_64
# Mirror - US
Server = https://zxcvfdsa.com/archzfs/archzfs/x86_64
EOSF
  fi
  pacman -Syu --noconfirm ${zfskernelmode}

  # Set date
  ln -sf /usr/share/zoneinfo/${timezone} /etc/localtime

  # Sync clock
  hwclock --systohc

  # Generate locale
  locale-gen
  source /etc/locale.conf
  
  # Set keyboard layout
  echo "KEYMAP=${keymap}" > /etc/vconsole.conf

  # Generate Initramfs
  mkinitcpio -P

  # Install ZFSBootMenu and deps
  git clone --depth=1 https://github.com/zbm-dev/zfsbootmenu/ /tmp/zfsbootmenu
  pacman -S cpanminus kexec-tools fzf util-linux --noconfirm
  cd /tmp/zfsbootmenu
  make
  make install
  cpanm --notest --installdeps .

  # Create swap
  zfs create -V 8GB -b \$(getconf PAGESIZE) -o compression=zle -o logbias=throughput -o sync=always -primarycache=metadata -o secondarycache=none -o com.sun:auto-snapshot=false zroot/swap
  mkswap -f /dev/zvol/zroot/swap
  swapon /dev/zvol/zroot/swap
  echo '/dev/zvol/zroot/swap  none  swap  discard 0 0' > /etc/fstab

  # Create user
  zfs create zroot/data/home/${user}
  useradd -m ${user} -G wheel
  chown -R ${user}:${user} /home/${user}

EOF
  arch-chroot /mnt /bin/bash /setup.sh

  if [[ ${?} -eq 0 ]];
  then
    rm /mnt/setup.sh
  fi
  echo ":: eo chroot configuration"

  echo ":: bo user configuration"
  # Set root passwd
  print ":: Set root password"
  arch-chroot /mnt /bin/passwd

  # Set user passwd
  print ":: Set user password"
  arch-chroot /mnt /bin/passwd "${user}"

  # Configure sudo
  print ":: Configure sudo"
  cat > /mnt/etc/sudoers <<EOF
root ALL=(ALL) ALL
${user} ALL=(ALL) ALL
Defaults rootpw
EOF
  echo ":: eo user configuration"

  # Configure network
  if [[ ${configure_network} -eq 1 ]];
  then
    pacstrap /mnt         \
      networkmanager

    systemctl enable NetworkManager.service --root=/mnt
  elif [[ ${configure_network} -eq 0 ]];
  then
    pacstrap /mnt         \
      iwd                 \
      wpa_supplicant

      cat > /mnt/etc/systemd/network/enoX.network <<"EOF"
[Match]
Name=en*

[Network]
DHCP=ipv4
IPForward=yes

[DHCP]
UseDNS=no
RouteMetric=10
EOF

    cat > /mnt/etc/systemd/network/wlX.network <<"EOF"
[Match]
Name=wl*

[Network]
DHCP=ipv4
IPForward=yes

[DHCP]
UseDNS=no
RouteMetric=20
EOF
    systemctl enable systemd-networkd --root=/mnt
    systemctl disable systemd-networkd-wait-online --root=/mnt

    mkdir /mnt/etc/iwd
    cat > /mnt/etc/iwd/main.conf <<"EOF"
[General]
UseDefaultInterface=true
EnableNetworkConfiguration=true
EOF
    systemctl enable iwd --root=/mnt
  else
    echo ":: No network configured!"
    echo "   You have to do it manually or you wont have any network that easily on your new installed arch linux."
  fi

  # Configure DNS
  if [[ ${configure_dns} -eq 1 ]];
  then
    rm /mnt/etc/resolv.conf
    ln -s /run/systemd/resolve/resolv.conf /mnt/etc/resolv.conf
    sed -i 's/^#DNS=.*/DNS=1.1.1.1/' /mnt/etc/systemd/resolved.conf
    systemctl enable systemd-resolved --root=/mnt
  fi

  # Configure display manager
  if [[ ${configure_displaymanager} = "kde" ]];
  then
  #@see
  #   https://wiki.archlinux.org/title/Xorg#Installation
  #   https://wiki.archlinux.org/title/KDE#Installation
  #   https://wiki.archlinux.org/title/SDDM#Installation
    pacstrap /mnt         \
      xorg-server         \
      xorg-apps           \
      plasma-meta         \
      kde-applications

      systemctl enable sddm.service --root=/mnt
  fi

  # Activate zfs
  echo ":: bo zfs inconfiguration"
  echo "   Enable zfs service"
  systemctl enable zfs-import-cache --root=/mnt
  systemctl enable zfs-mount --root=/mnt
  systemctl enable zfs-import.target --root=/mnt
  systemctl enable zfs.target --root=/mnt

  # Configure zfs-mount-generator
  print "   Configure zfs-mount-generator"
  mkdir -p /mnt/etc/zfs/zfs-list.cache
  touch /mnt/etc/zfs/zfs-list.cache/${zpoolname}
  zfs list -H -o name,mountpoint,canmount,atime,relatime,devices,exec,readonly,setuid,nbmand | sed 's/\/mnt//' > /mnt/etc/zfs/zfs-list.cache/${zpoolname}
  systemctl enable zfs-zed.service --root=/mnt
  echo ":: eo zfs inconfiguration"

  echo ":: bo zfsbootmenu"
  # Configure zfsbootmenu
  mkdir -p /mnt/efi/EFI/ZBM

  # Generate zfsbootmenu efi
  print ":: Configure zfsbootmenu"
  # https://github.com/zbm-dev/zfsbootmenu/blob/master/etc/zfsbootmenu/mkinitcpio.conf

  cat > /mnt/etc/zfsbootmenu/mkinitcpio.conf <<"EOF"
MODULES=()
BINARIES=()
FILES=()
HOOKS=(base udev autodetect modconf block keyboard keymap)
COMPRESSION="zstd"
EOF

  cat > /mnt/etc/zfsbootmenu/config.yaml <<EOF
Global:
  ManageImages: true
  BootMountPoint: /efi
  InitCPIO: true

Components:
  Enabled: false
EFI:
  ImageDir: /efi/EFI/ZBM
  Versions: false
  Enabled: true
Kernel:
  CommandLine: ro quiet loglevel=0 zbm.import_policy=hostid
  Prefix: vmlinuz
EOF

<<<<<<< HEAD
  # Set cmdline
  zfs set org.zfsbootmenu:commandline="rw quiet nowatchdog rd.vconsole.keymap=${keymap}" ${zpoolname}/ROOT/"${root_dataset}"
=======
# Set cmdline
zfs set org.zfsbootmenu:commandline="rw quiet nowatchdog rd.vconsole.keymap=fr zswap.enabled=0" zroot/ROOT/"$root_dataset"

# Generate ZBM
print 'Generate zbm'
arch-chroot /mnt /bin/bash -xe <<"EOF"
>>>>>>> 9feb1fb1

  # Generate ZBM
  print ":: Generate zbm"
  arch-chroot /mnt /bin/bash -xe <<"EOF"
  # Export locale
  export LANG="${locale}"

  # Generate zfsbootmenu
  generate-zbm
EOF
  echo ":: eo zfsbootmenu"

  # Set DISK
  if [[ -f /tmp/disk ]]
  then
    DISK=$(cat /tmp/disk)
  else
    print ":: Select the disk you installed on:"
    select ENTRY in $(ls /dev/disk/by-id/);
    do
        DISK="/dev/disk/by-id/${ENTRY}"
        echo "Creating boot entries on ${ENTRY}."
        break
    done
  fi

  # Create UEFI entries
  echo ":: bo uefi boot entries"

  if ! efibootmgr | grep ZFSBootMenu
  then
    efibootmgr --disk "${DISK}" \
      --part 1 \
      --create \
      --label "ZFSBootMenu Backup" \
      --loader "\EFI\ZBM\vmlinuz-backup.efi" \
      --verbose
    efibootmgr --disk "${DISK}" \
      --part 1 \
      --create \
      --label "ZFSBootMenu" \
      --loader "\EFI\ZBM\vmlinuz.efi" \
      --verbose
  else
    print ":: Boot entries already created"
  fi

  # Umount all parts
  print ":: Umount all parts"
  umount /mnt/efi
  zfs umount -a

  # Export zpool
  print ":: Export zpool"
  zpool export ${zpoolname}

  # Finish
  echo -e "\e[32mAll OK"
}

_main ${@}
<|MERGE_RESOLUTION|>--- conflicted
+++ resolved
@@ -401,17 +401,8 @@
   Prefix: vmlinuz
 EOF
 
-<<<<<<< HEAD
   # Set cmdline
   zfs set org.zfsbootmenu:commandline="rw quiet nowatchdog rd.vconsole.keymap=${keymap}" ${zpoolname}/ROOT/"${root_dataset}"
-=======
-# Set cmdline
-zfs set org.zfsbootmenu:commandline="rw quiet nowatchdog rd.vconsole.keymap=fr zswap.enabled=0" zroot/ROOT/"$root_dataset"
-
-# Generate ZBM
-print 'Generate zbm'
-arch-chroot /mnt /bin/bash -xe <<"EOF"
->>>>>>> 9feb1fb1
 
   # Generate ZBM
   print ":: Generate zbm"
