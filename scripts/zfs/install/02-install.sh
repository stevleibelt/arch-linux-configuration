#!/usr/bin/env bash
####
# Simple script to automate the steps from
#   https://wiki.archlinux.org/index.php/ZFS#Installation
####
# @since 2022-08-22
# @author:
#   eoli3n <https://eoli3n.eu.org/about/>
#   stev leibelt <artodeto@bazzline.net>
####

set -e

exec &> >(tee "install.log")

# Debug
if [[ "$1" == "debug" ]]
then
    set -x
    debug=1
fi

ask () {
    read -p "> $1 " -r
    echo
}

print () {
    echo -e "\n\033[1m> $1\033[0m\n"
    if [[ -n "$debug" ]]
    then
      read -rp "press enter to continue"
    fi
}

#bo: sourcing install configuration files
if [[ -f install.dist.conf ]];
then
  . install.dist.conf
fi

if [[ -f install.conf ]];
then
  . install.conf
fi
#bo: sourcing install configuration files

if [[ -z ${install_configuration_sourced+x} ]];
then
  echo ":: No configuration file sourced."
  echo "   This is super bad, neither >>install.dist.conf<< nor >>install.conf<< exists."
  echo "   Please run >>01-configure.sh<<."

  exit 1
fi

# Root dataset
root_dataset=$(cat /tmp/root_dataset)

# Sort mirrors
print ":: Sort mirrors"
systemctl start reflector

# Install
if grep -i -q amd < /proc/cpuinfo;
then
  microcode_package='amd-ucode'
else
  microcode_package='intel-ucode'
fi

print ":: Install Arch Linux"
pacstrap /mnt         \
  base                \
  base-devel          \
  bash-completion     \
  $kernel             \
  $kernel-headers     \
  linux-firmware      \
  $microcode_package  \
  efibootmgr          \
  vim                 \
  git                 \
  ansible

# Generate fstab excluding ZFS entries
<<<<<<< HEAD
print ":: Generate fstab excluding ZFS entries"
genfstab -U /mnt | grep -v "$zpoolname" | tr -s '\n' | sed 's/\/mnt//'  > /mnt/etc/fstab
 
=======
print "Generate fstab excluding ZFS entries"
genfstab -U /mnt | grep -v "zroot" | tr -s '\n' | sed 's/\/mnt//'  > /mnt/etc/fstab

>>>>>>> fe88200e
# Set hostname
# Configure /etc/hosts
print ":: Configure hosts file"
  cat > /mnt/etc/hosts <<EOF
  #<ip-address>	<hostname.domain.org>	<hostname>
  127.0.0.1	    localhost   	        $hostname
  ::1   		    localhost             $hostname
EOF

# Prepare keymap
echo "KEYMAP=$keymap" > /mnt/etc/vconsole.conf

# Prepare locales
sed -i 's/#\('"$locale"'.UTF-8\)/\1/' /mnt/etc/locale.gen
echo 'LANG="'"$locale"'.UTF-8"' > /mnt/etc/locale.conf

# Prepare initramfs
print ":: Prepare initramfs"
if lspci | grep ' VGA ' | grep -q -i intel
then
  modules="i915 intel_agp"
else
  modules=""
fi
cat > /mnt/etc/mkinitcpio.conf <<EOF
MODULES=($modules)
BINARIES=()
FILES=(/etc/zfs/$zpoolname.key)
HOOKS=(base udev autodetect modconf block keyboard keymap zfs filesystems)
COMPRESSION="zstd"
EOF

if [[ $kernel = "linux-lts" ]];
then
  cat > /mnt/etc/mkinitcpio.d/linux-lts.preset <<"EOF"
ALL_config="/etc/mkinitcpio.conf"
ALL_kver="/boot/vmlinuz-linux-lts"
PRESETS=('default')
default_image="/boot/initramfs-linux-lts.img"
EOF
else
  cat > /mnt/etc/mkinitcpio.d/linux.preset <<"EOF"
ALL_config="/etc/mkinitcpio.conf"
ALL_kver="/boot/vmlinuz-linux"
PRESETS=('default')
default_image="/boot/initramfs-linux.img"
EOF
fi

print ":: Copy ZFS files"
cp /etc/hostid /mnt/etc/hostid
cp /etc/zfs/zpool.cache /mnt/etc/zfs/zpool.cache
cp /etc/zfs/$zpoolname.key /mnt/etc/zfs

### Configure username
if [[ -d /mnt/home/$user ]];
then
  ask "User exists, delete it? (y|N)"

  if [[ ${REPLY} =~ ^[Yy]$ ]];
  then
    arch-chroot /mnt /bin/bash -xe "userdel $user"
    rm -fr /mnt/home/$user
  fi
fi

print ":: Configure timezone"
timedatectl set-ntp true

# Chroot and configure
print ":: Chroot and configure system"

arch-chroot /mnt /bin/bash -xe <<EOF

  ### Reinit keyring
  # As keyring is initialized at boot, and copied to the install dir with pacstrap, and ntp is running
  # Time changed after keyring initialization, it leads to malfunction
  # Keyring needs to be reinitialised properly to be able to sign archzfs key.
  rm -Rf /etc/pacman.d/gnupg
  pacman-key --init
  pacman-key --populate archlinux
  pacman-key --recv-keys F75D9D76 --keyserver keyserver.ubuntu.com
  pacman-key --lsign-key F75D9D76
  pacman -S archlinux-keyring --noconfirm
  # https://wiki.archlinux.org/title/Unofficial_user_repositories#archzfs

  #### Check if an archzfs entries exists alreads in /etc/pacman.conf
  # We only want to add it once
  if ! grep -q 'archzfs' < /etc/pacman.conf;
  then
    cat >> /etc/pacman.conf <<"EOSF"
[archzfs]
# Origin Server - France
Server = http://archzfs.com/archzfs/x86_64
# Mirror - Germany
Server = http://mirror.sum7.eu/archlinux/archzfs/archzfs/x86_64
# Mirror - Germany
Server = https://mirror.biocrafting.net/archlinux/archzfs/archzfs/x86_64
# Mirror - India
Server = https://mirror.in.themindsmaze.com/archzfs/archzfs/x86_64
# Mirror - US
Server = https://zxcvfdsa.com/archzfs/archzfs/x86_64
EOSF
  fi
  pacman -Syu --noconfirm zfs-dkms zfs-utils

  # Set date
  ln -sf /usr/share/zoneinfo/$timezone /etc/localtime

  # Sync clock
  hwclock --systohc

  # Generate locale
  locale-gen
  source /etc/locale.conf
  
  # Set keyboard layout
  echo "KEYMAP=$keymap" > /etc/vconsole.conf

  # Generate Initramfs
  mkinitcpio -P

  # Install ZFSBootMenu and deps
  git clone --depth=1 https://github.com/zbm-dev/zfsbootmenu/ /tmp/zfsbootmenu
  pacman -S cpanminus kexec-tools fzf util-linux --noconfirm
  cd /tmp/zfsbootmenu
  make
  make install
  cpanm --notest --installdeps .

  # Create user
  zfs create zroot/data/home/${user}
  useradd -m ${user}
  chown -R ${user}:${user} /home/${user}

EOF

# Set root passwd
print ":: Set root password"
arch-chroot /mnt /bin/passwd

# Set user passwd
print ":: Set user password"
arch-chroot /mnt /bin/passwd "$user"

# Configure sudo
print ":: Configure sudo"
cat > /mnt/etc/sudoers <<EOF
root ALL=(ALL) ALL
$user ALL=(ALL) ALL
Defaults rootpw
EOF

# Configure network
if [[ $configure_network -eq 1 ]];
then
  pacstrap /mnt         \
    networkmanager

  systemctl enable NetworkManager.service --root=/mnt
elif [[ $configure_network -eq 0 ]];
then
  pacstrap /mnt         \
    iwd                 \
    wpa_supplicant

    cat > /mnt/etc/systemd/network/enoX.network <<"EOF"
[Match]
Name=en*

[Network]
DHCP=ipv4
IPForward=yes

[DHCP]
UseDNS=no
RouteMetric=10
EOF
  cat > /mnt/etc/systemd/network/wlX.network <<"EOF"
[Match]
Name=wl*

[Network]
DHCP=ipv4
IPForward=yes

[DHCP]
UseDNS=no
RouteMetric=20
EOF
  systemctl enable systemd-networkd --root=/mnt
  systemctl disable systemd-networkd-wait-online --root=/mnt

  mkdir /mnt/etc/iwd
  cat > /mnt/etc/iwd/main.conf <<"EOF"
[General]
UseDefaultInterface=true
EnableNetworkConfiguration=true
EOF
    systemctl enable iwd --root=/mnt
else
  echo ":: No network configured!"
  echo "   You have to do it manually or you wont have any network that easily on your new installed arch linux."
fi

# Configure DNS
if [[ $configure_dns -eq 1 ]];
then
  rm /mnt/etc/resolv.conf
  ln -s /run/systemd/resolve/resolv.conf /mnt/etc/resolv.conf
  sed -i 's/^#DNS=.*/DNS=1.1.1.1/' /mnt/etc/systemd/resolved.conf
  systemctl enable systemd-resolved --root=/mnt
fi

# Configure display manager
if [[ $configure_displaymanager = "kde" ]];
then
#@see
#   https://wiki.archlinux.org/title/Xorg#Installation
#   https://wiki.archlinux.org/title/KDE#Installation
#   https://wiki.archlinux.org/title/SDDM#Installation
  pacstrap /mnt         \
    xorg-server         \
    xorg-apps           \
    plasma-meta         \
    kde-applications

    systemctl enable sddm.service --root=/mnt
fi

# Activate zfs
print ":: Configure ZFS"
systemctl enable zfs-import-cache --root=/mnt
systemctl enable zfs-mount --root=/mnt
systemctl enable zfs-import.target --root=/mnt
systemctl enable zfs.target --root=/mnt

# Configure zfs-mount-generator
print ":: Configure zfs-mount-generator"
mkdir -p /mnt/etc/zfs/zfs-list.cache
touch /mnt/etc/zfs/zfs-list.cache/$zpoolname
zfs list -H -o name,mountpoint,canmount,atime,relatime,devices,exec,readonly,setuid,nbmand | sed 's/\/mnt//' > /mnt/etc/zfs/zfs-list.cache/$zpoolname
systemctl enable zfs-zed.service --root=/mnt

# Configure zfsbootmenu
mkdir -p /mnt/efi/EFI/ZBM

# Generate zfsbootmenu efi
print ":: Configure zfsbootmenu"
# https://github.com/zbm-dev/zfsbootmenu/blob/master/etc/zfsbootmenu/mkinitcpio.conf

cat > /mnt/etc/zfsbootmenu/mkinitcpio.conf <<"EOF"
MODULES=()
BINARIES=()
FILES=()
HOOKS=(base udev autodetect modconf block keyboard keymap)
COMPRESSION="zstd"
EOF

cat > /mnt/etc/zfsbootmenu/config.yaml <<EOF
Global:
  ManageImages: true
  BootMountPoint: /efi
  InitCPIO: true

Components:
  Enabled: false
EFI:
  ImageDir: /efi/EFI/ZBM
  Versions: false
  Enabled: true
Kernel:
  CommandLine: ro quiet loglevel=0 zbm.import_policy=hostid
  Prefix: vmlinuz
EOF

# Set cmdline
zfs set org.zfsbootmenu:commandline="rw quiet nowatchdog rd.vconsole.keymap=$keymap" $zpoolname/ROOT/"$root_dataset"

# Generate ZBM
print ":: Generate zbm"
arch-chroot /mnt /bin/bash -xe <<"EOF"

  # Export locale
  export LANG="$locale"

  # Generate zfsbootmenu
  generate-zbm
EOF

# Set DISK
if [[ -f /tmp/disk ]]
then
  DISK=$(cat /tmp/disk)
else
  print ":: Select the disk you installed on:"
  select ENTRY in $(ls /dev/disk/by-id/);
  do
      DISK="/dev/disk/by-id/$ENTRY"
      echo "Creating boot entries on $ENTRY."
      break
  done
fi

# Create UEFI entries
print ":: Create efi boot entries"
if ! efibootmgr | grep ZFSBootMenu
then
    efibootmgr --disk "$DISK" \
      --part 1 \
      --create \
      --label "ZFSBootMenu Backup" \
      --loader "\EFI\ZBM\vmlinuz-backup.efi" \
      --verbose
    efibootmgr --disk "$DISK" \
      --part 1 \
      --create \
      --label "ZFSBootMenu" \
      --loader "\EFI\ZBM\vmlinuz.efi" \
      --verbose
else
    print ":: Boot entries already created"
fi

# Umount all parts
print ":: Umount all parts"
umount /mnt/efi
zfs umount -a

# Export zpool
print ":: Export zpool"
zpool export $zpoolname

# Finish
echo -e "\e[32mAll OK"<|MERGE_RESOLUTION|>--- conflicted
+++ resolved
@@ -84,15 +84,9 @@
   ansible
 
 # Generate fstab excluding ZFS entries
-<<<<<<< HEAD
 print ":: Generate fstab excluding ZFS entries"
 genfstab -U /mnt | grep -v "$zpoolname" | tr -s '\n' | sed 's/\/mnt//'  > /mnt/etc/fstab
  
-=======
-print "Generate fstab excluding ZFS entries"
-genfstab -U /mnt | grep -v "zroot" | tr -s '\n' | sed 's/\/mnt//'  > /mnt/etc/fstab
-
->>>>>>> fe88200e
 # Set hostname
 # Configure /etc/hosts
 print ":: Configure hosts file"
